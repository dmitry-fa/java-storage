--- conflicted
+++ resolved
@@ -22,7 +22,6 @@
         <differenceType>7013</differenceType>
     </difference>
     <difference>
-<<<<<<< HEAD
         <differenceType>7012</differenceType>
         <className>com/google/cloud/storage/Storage</className>
         <method>void abort(com.google.cloud.WriteChannel)</method>
@@ -31,10 +30,10 @@
         <differenceType>7012</differenceType>
         <className>com/google/cloud/storage/spi/v1/StorageRpc</className>
         <method>void abort(java.lang.String)</method>
-=======
+    </difference>
+    <difference>
         <className>com/google/cloud/storage/BucketInfo$Builder</className>
         <method>com.google.cloud.storage.BucketInfo$Builder setUpdateTime(java.lang.Long)</method>
         <differenceType>7013</differenceType>
->>>>>>> f8d6e158
     </difference>
 </differences>