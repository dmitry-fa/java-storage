--- conflicted
+++ resolved
@@ -109,10 +109,6 @@
 import java.net.URLConnection;
 import java.nio.ByteBuffer;
 import java.nio.file.Files;
-<<<<<<< HEAD
-import java.nio.file.Path;
-=======
->>>>>>> 34d1633a
 import java.security.Key;
 import java.util.ArrayList;
 import java.util.Arrays;
@@ -3255,46 +3251,6 @@
   }
 
   @Test
-<<<<<<< HEAD
-  public void testUploadFromDownloadTo() throws Exception {
-    String blobName = "test-uploadFrom-downloadTo-blob";
-    BlobId blobId = BlobId.of(BUCKET, blobName);
-    BlobInfo blobInfo = BlobInfo.newBuilder(blobId).build();
-
-    Path tempFileFrom = Files.createTempFile("ITStorageTest_", ".tmp");
-    Files.write(tempFileFrom, BLOB_BYTE_CONTENT);
-    Blob blob = storage.upload(blobInfo, tempFileFrom);
-    assertEquals(BUCKET, blob.getBucket());
-    assertEquals(blobName, blob.getName());
-    assertEquals(BLOB_BYTE_CONTENT.length, (long) blob.getSize());
-
-    Path tempFileTo = Files.createTempFile("ITStorageTest_", ".tmp");
-    storage.get(blobId).downloadTo(tempFileTo);
-    byte[] readBytes = Files.readAllBytes(tempFileTo);
-    assertArrayEquals(BLOB_BYTE_CONTENT, readBytes);
-  }
-
-  @Test
-  public void testUploadWithEncryption() throws Exception {
-    String blobName = "test-upload-withEncryption";
-    BlobId blobId = BlobId.of(BUCKET, blobName);
-    BlobInfo blobInfo = BlobInfo.newBuilder(blobId).build();
-
-    ByteArrayInputStream content = new ByteArrayInputStream(BLOB_BYTE_CONTENT);
-    Blob blob = storage.upload(blobInfo, content, Storage.BlobWriteOption.encryptionKey(KEY));
-
-    try {
-      blob.getContent();
-      fail("StorageException was expected");
-    } catch (StorageException e) {
-      String expectedMessage =
-          "The target object is encrypted by a customer-supplied encryption key.";
-      assertTrue(e.getMessage().contains(expectedMessage));
-      assertEquals(400, e.getCode());
-    }
-    byte[] readBytes = blob.getContent(Blob.BlobSourceOption.decryptionKey(KEY));
-    assertArrayEquals(BLOB_BYTE_CONTENT, readBytes);
-=======
   public void testSignedPostPolicyV4() throws Exception {
     PostFieldsV4 fields = PostFieldsV4.newBuilder().setAcl("public-read").build();
 
@@ -3365,6 +3321,5 @@
     } finally {
       RemoteStorageHelper.forceDelete(storage, bucketName, 5, TimeUnit.SECONDS);
     }
->>>>>>> 34d1633a
   }
 }